--- conflicted
+++ resolved
@@ -31,19 +31,10 @@
 import net.imagej.ImgPlus;
 import net.imagej.axis.Axes;
 import net.imagej.axis.DefaultLinearAxis;
-<<<<<<< HEAD
 import net.imagej.mesh.Mesh;
 import net.imagej.mesh.Triangle;
 import net.imagej.mesh.Triangles;
 import net.imagej.mesh.naive.NaiveFloatMesh;
-=======
-import net.imagej.mesh.Triangle;
-import net.imagej.mesh.Triangles;
-import net.imagej.mesh.naive.NaiveDoubleMesh;
-import net.imagej.ops.geom.geom3d.mesh.Facet;
-import net.imagej.ops.geom.geom3d.mesh.TriangularFacet;
-import net.imagej.ops.geom.geom3d.mesh.Vertex;
->>>>>>> 77b42cbf
 import net.imagej.table.DefaultColumn;
 import net.imglib2.RandomAccess;
 import net.imglib2.img.Img;
@@ -151,13 +142,8 @@
 
 		// VERIFY
 		@SuppressWarnings("unchecked")
-<<<<<<< HEAD
 		final List<DefaultColumn<String>> table =
 				(List<DefaultColumn<String>>) module.getOutput("resultsTable");
-=======
-		final Table<DefaultColumn<String>, String> table =
-				(Table<DefaultColumn<String>, String>) module.getOutput("resultsTable");
->>>>>>> 77b42cbf
 		assertNotNull(table);
 		assertEquals("Wrong number of columns", 2, table.size());
 		for (int i = 0; i < 1; i++) {
@@ -179,45 +165,21 @@
 
 	@Test(expected = IllegalArgumentException.class)
 	public void testWriteBinarySTLFileNullNameThrowsIAE() throws Exception {
-<<<<<<< HEAD
 		final Mesh mesh = new NaiveFloatMesh();
-=======
-		final NaiveDoubleMesh mesh = new NaiveDoubleMesh();
->>>>>>> 77b42cbf
-
 		IsosurfaceWrapper.writeBinarySTLFile(null, mesh);
 	}
 
 	@Test(expected = IllegalArgumentException.class)
 	public void testWriteBinarySTLFileEmptyNameThrowsIAE() throws Exception {
-<<<<<<< HEAD
 		final Mesh mesh = new NaiveFloatMesh();
-=======
-		final NaiveDoubleMesh mesh = new NaiveDoubleMesh();
->>>>>>> 77b42cbf
-
 		IsosurfaceWrapper.writeBinarySTLFile("", mesh);
 	}
 
-<<<<<<< HEAD
-=======
-	@Test(expected = IllegalArgumentException.class)
-	public void testWriteBinarySTLFileNonTriangularMeshThrowsIAE()
-			throws Exception
-	{
-		final NaiveDoubleMesh mesh = mock(NaiveDoubleMesh.class);
-		when(mesh.triangles()).thenReturn(null);
-
-		IsosurfaceWrapper.writeBinarySTLFile("Mesh", mesh);
-	}
-
->>>>>>> 77b42cbf
 	@Test
 	public void testWriteBinarySTLFile() throws Exception {
 		final int headerSize = 84;
 		final int bytesPerFacet = 50;
 		// Create test mesh
-<<<<<<< HEAD
 		final Mesh mesh = new NaiveFloatMesh();
 		final Triangles triangles = mesh.triangles();
 		// @formatter:off
@@ -236,12 +198,6 @@
 		// @formatter:on
 
 		final int expectedLength = headerSize + 2 * bytesPerFacet;
-=======
-		final NaiveDoubleMesh mesh = new NaiveDoubleMesh();
-		mesh.triangles().add(1.0, 0.0, 0.0,0.0,1.0, 0.0,0.0, 0.0, 0.0);
-		mesh.triangles().add(0.0, 0.0, 1.0,0.0,1.0, 0.0,0.0, 0.0, 0.0);
-		final long expectedLength = 80 + 4 + mesh.triangles().size() * 50;
->>>>>>> 77b42cbf
 
 		// Write test mesh to a file
 		final String filePath = "./test_file.stl";
@@ -263,7 +219,6 @@
 				ByteOrder.LITTLE_ENDIAN).getInt();
 		assertEquals("Wrong number of facets in the file", 2, numFacets);
 
-<<<<<<< HEAD
 		final Iterator<Triangle> iterator = mesh.triangles().iterator();
 		final ByteBuffer buffer = ByteBuffer.wrap(bytes, headerSize, 2 *
 			bytesPerFacet).order(ByteOrder.LITTLE_ENDIAN);
@@ -283,24 +238,6 @@
 			assertEquals(triangle.v2zf(), buffer.getFloat(), 1e-12);
 			// Skip attribute bytes
 			buffer.getShort();
-=======
-		final Triangles triangles = mesh.triangles();
-		int offset = 84;
-		for (Triangle triangle : triangles) {
-			final TriangularFacet triangularFacet = (TriangularFacet) triangle;
-			assertVector3DEquals("Normal is incorrect", triangularFacet.getNormal(),
-					readVector3D(bytes, offset));
-			assertVector3DEquals("Vertex is incorrect", triangularFacet.getP0(),
-					readVector3D(bytes, offset + 12));
-			assertVector3DEquals("Vertex is incorrect", triangularFacet.getP1(),
-					readVector3D(bytes, offset + 24));
-			assertVector3DEquals("Vertex is incorrect", triangularFacet.getP2(),
-					readVector3D(bytes, offset + 36));
-			final short attrByteCount = ByteBuffer.wrap(bytes, offset + 48, 2).order(
-					ByteOrder.LITTLE_ENDIAN).getShort();
-			assertEquals("Attribute byte count is incorrect", 0, attrByteCount);
-			offset += 50;
->>>>>>> 77b42cbf
 		}
 	}
 
@@ -366,13 +303,7 @@
 	}
 
 	@Test
-<<<<<<< HEAD
 	public void testIsAxesMatchingSpatialCalibrationDifferentScales() {
-=======
-	public void testIsAxesMatchingSpatialCalibrationDifferentScales()
-			throws Exception
-	{
->>>>>>> 77b42cbf
 		// Create a test image with different scales in calibration
 		final String unit = "mm";
 		final DefaultLinearAxis xAxis = new DefaultLinearAxis(Axes.X, unit, 0.5);
@@ -390,13 +321,7 @@
 	}
 
 	@Test
-<<<<<<< HEAD
 	public void testIsAxesMatchingSpatialCalibrationDifferentUnits() {
-=======
-	public void testIsAxesMatchingSpatialCalibrationDifferentUnits()
-			throws Exception
-	{
->>>>>>> 77b42cbf
 		// Create a test image with different units in calibration
 		final double scale = 0.75;
 		final DefaultLinearAxis xAxis = new DefaultLinearAxis(Axes.X, "cm", scale);
@@ -445,30 +370,4 @@
 
 		assertTrue("Axes should have matching calibration", result);
 	}
-<<<<<<< HEAD
-=======
-
-	// -- Helper methods --
-	private void assertVector3DEquals(final String message,
-									  final Vector3D expected, final Vector3D result) throws AssertionError
-	{
-		if (Double.compare(expected.getX(), result.getX()) != 0 || Double.compare(
-				expected.getY(), result.getY()) != 0 || Double.compare(expected.getZ(),
-				result.getZ()) != 0)
-		{
-			throw new AssertionError(message);
-		}
-	}
-
-	private Vector3D readVector3D(byte[] bytes, int offset) {
-		final float x = ByteBuffer.wrap(bytes, offset, 4).order(
-				ByteOrder.LITTLE_ENDIAN).getFloat();
-		final float y = ByteBuffer.wrap(bytes, offset + 4, 4).order(
-				ByteOrder.LITTLE_ENDIAN).getFloat();
-		final float z = ByteBuffer.wrap(bytes, offset + 8, 4).order(
-				ByteOrder.LITTLE_ENDIAN).getFloat();
-
-		return new Vector3D(x, y, z);
-	}
->>>>>>> 77b42cbf
 }
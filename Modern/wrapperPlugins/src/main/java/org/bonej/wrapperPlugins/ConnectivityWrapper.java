--- conflicted
+++ resolved
@@ -7,10 +7,6 @@
 import net.imglib2.img.Img;
 import net.imglib2.type.logic.BitType;
 import net.imglib2.type.numeric.integer.UnsignedByteType;
-<<<<<<< HEAD
-=======
-import net.imglib2.view.IntervalView;
->>>>>>> 9d585847
 import net.imglib2.view.Views;
 import org.bonej.ops.connectivity.EulerCharacteristicFloating;
 import org.bonej.ops.connectivity.EulerCorrection;
@@ -67,11 +63,7 @@
         }
 
         final int timeIndex = AxisUtils.getTimeIndex(bitImgPlus);
-<<<<<<< HEAD
         int channelIndex = AxisUtils.getChannelIndex(bitImgPlus);
-=======
-        final int channelIndex = AxisUtils.getChannelIndex(bitImgPlus);
->>>>>>> 9d585847
 
         if (timeIndex == -1 && channelIndex == -1) {
             // Not a hyperstack, just process the 3D image and exit
@@ -79,41 +71,24 @@
             return;
         }
 
-<<<<<<< HEAD
-=======
-        // Permute a view where x,y,z are the first three dimensions
-        //TODO create testable util method
-        final int[] indices = AxisUtils.getXYZIndices(bitImgPlus).get();
-        IntervalView<BitType> view = Views.permute(Views.permute(Views.permute(bitImgPlus, indices[0], 0), indices[1], 1), indices[2], 2);
-
->>>>>>> 9d585847
         final long channels = channelIndex >= 0 ? bitImgPlus.dimension(channelIndex) : 0;
         final long frames = timeIndex >= 0 ? bitImgPlus.dimension(timeIndex) : 0;
         long frame = 0;
 
-<<<<<<< HEAD
         if (channelIndex > timeIndex && timeIndex != -1) {
             // Channel index is one smaller once time dimension has been cut
             channelIndex--;
         }
 
-=======
->>>>>>> 9d585847
         // Call connectivity for each 3D subspace in the colour/time hyperstack
         do {
             long channel = 0;
             // No need to add clarifying suffix is there's only one frame
             final String frameSuffix = frames > 1 ? "_F" + (frame + 1) : "";
-
-<<<<<<< HEAD
             RandomAccessibleInterval timeView = safeHyperSlice(bitImgPlus, timeIndex, frame);
-=======
-            RandomAccessibleInterval timeView = safeHyperSlice(view, timeIndex, frame);
->>>>>>> 9d585847
             do {
                 // No need to add clarifying suffix is there's only one channel
                 final String channelSuffix = channels > 1 ? "_C" + (channel + 1) : "";
-
                 RandomAccessibleInterval channelView = safeHyperSlice(timeView, channelIndex, channel);
                 processSubStack(name, channelView, frameSuffix + channelSuffix);
                 channel++;

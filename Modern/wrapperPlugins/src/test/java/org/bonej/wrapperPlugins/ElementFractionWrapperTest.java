/*
BSD 2-Clause License
Copyright (c) 2018, Michael Doube, Richard Domander, Alessandro Felder
All rights reserved.
Redistribution and use in source and binary forms, with or without
modification, are permitted provided that the following conditions are met:
* Redistributions of source code must retain the above copyright notice, this
  list of conditions and the following disclaimer.
* Redistributions in binary form must reproduce the above copyright notice,
  this list of conditions and the following disclaimer in the documentation
  and/or other materials provided with the distribution.
THIS SOFTWARE IS PROVIDED BY THE COPYRIGHT HOLDERS AND CONTRIBUTORS "AS IS"
AND ANY EXPRESS OR IMPLIED WARRANTIES, INCLUDING, BUT NOT LIMITED TO, THE
IMPLIED WARRANTIES OF MERCHANTABILITY AND FITNESS FOR A PARTICULAR PURPOSE ARE
DISCLAIMED. IN NO EVENT SHALL THE COPYRIGHT HOLDER OR CONTRIBUTORS BE LIABLE
FOR ANY DIRECT, INDIRECT, INCIDENTAL, SPECIAL, EXEMPLARY, OR CONSEQUENTIAL
DAMAGES (INCLUDING, BUT NOT LIMITED TO, PROCUREMENT OF SUBSTITUTE GOODS OR
SERVICES; LOSS OF USE, DATA, OR PROFITS; OR BUSINESS INTERRUPTION) HOWEVER
CAUSED AND ON ANY THEORY OF LIABILITY, WHETHER IN CONTRACT, STRICT LIABILITY,
OR TORT (INCLUDING NEGLIGENCE OR OTHERWISE) ARISING IN ANY WAY OUT OF THE USE
OF THIS SOFTWARE, EVEN IF ADVISED OF THE POSSIBILITY OF SUCH DAMAGE.
*/

package org.bonej.wrapperPlugins;

import static org.junit.Assert.assertEquals;
import static org.junit.Assert.assertNotNull;
import static org.junit.Assert.assertTrue;
import static org.mockito.ArgumentMatchers.any;
import static org.mockito.ArgumentMatchers.anyString;
import static org.mockito.Mockito.mock;
import static org.mockito.Mockito.timeout;
import static org.mockito.Mockito.verify;
import static org.mockito.Mockito.when;

import java.util.List;

import net.imagej.ImageJ;
import net.imagej.ImgPlus;
import net.imagej.axis.Axes;
import net.imagej.axis.AxisType;
import net.imagej.axis.DefaultLinearAxis;
import net.imagej.table.DefaultColumn;
import net.imglib2.img.Img;
import net.imglib2.img.array.ArrayImgs;
import net.imglib2.type.logic.BitType;
import net.imglib2.type.numeric.real.DoubleType;
import net.imglib2.view.Views;

import org.bonej.utilities.SharedTable;
import org.junit.After;
import org.junit.AfterClass;
import org.junit.Test;
import org.junit.experimental.categories.Category;
import org.scijava.command.CommandModule;
import org.scijava.ui.UserInterface;
import org.scijava.ui.swing.sdi.SwingDialogPrompt;

/**
 * Regression tests for the {@link ElementFractionWrapper} plugin
 *
 * @author Richard Domander
 */
@Category(org.bonej.wrapperPlugins.SlowWrapperTest.class)
public class ElementFractionWrapperTest {

	private static final ImageJ IMAGE_J = new ImageJ();

	@After
	public void tearDown() {
		SharedTable.reset();
	}

	@Test
	public void testNonBinaryImageCancelsElementFraction() throws Exception {
		CommonWrapperTests.testNonBinaryImageCancelsPlugin(IMAGE_J,
			ElementFractionWrapper.class);
	}

	@Test
	public void testNullImageCancelsElementFraction() throws Exception {
		CommonWrapperTests.testNullImageCancelsPlugin(IMAGE_J,
			ElementFractionWrapper.class);
	}

	@Test
	public void testResults3DHyperstack() throws Exception {
		// SETUP
		final String unit = "mm";
		final double scale = 0.9;
		final int cubeSide = 5;
		final int stackSide = cubeSide + 2;
		final int expectedSize = 4;
		final double elementSize = scale * scale * scale;
		final double cubeVolume = cubeSide * cubeSide * cubeSide * elementSize;
		final double spaceVolume = stackSide * stackSide * stackSide * elementSize;
		final double ratio = cubeVolume / spaceVolume;
		final double[] expectedVolumes = { cubeVolume, 0, 0, cubeVolume };
		final double[] expectedTotalVolumes = { spaceVolume, spaceVolume,
			spaceVolume, spaceVolume };
		final double[] expectedRatios = { ratio, 0, 0, ratio };
		final double[][] expectedValues = { expectedVolumes, expectedTotalVolumes,
			expectedRatios };
		final String[] expectedHeaders = { "Bone volume (" + unit + "³)",
			"Total volume (" + unit + "³)", "Volume ratio" };
		// Create an hyperstack Img with a cube at (channel:0, frame:0) and (c:1,
		// f:1)
		final Img<BitType> img = ArrayImgs.bits(stackSide, stackSide, stackSide, 2,
			2);
		Views.interval(img, new long[] { 1, 1, 1, 0, 0 }, new long[] { 5, 5, 5, 0,
			0 }).forEach(BitType::setOne);
		Views.interval(img, new long[] { 1, 1, 1, 1, 1 }, new long[] { 5, 5, 5, 1,
			1 }).forEach(BitType::setOne);
		// Wrap Img in a calibrated ImgPlus
		final double[] calibration = { scale, scale, scale, 1.0, 1.0 };
		final String[] units = { unit, unit, unit, "", "" };
		final AxisType[] axes = { Axes.X, Axes.Y, Axes.Z, Axes.TIME, Axes.CHANNEL };
		final ImgPlus<BitType> imgPlus = new ImgPlus<>(img, "Cube", axes,
			calibration, units);

		// EXECUTE
		final CommandModule module = IMAGE_J.command().run(
			ElementFractionWrapper.class, true, "inputImage", imgPlus).get();

		// VERIFY
		@SuppressWarnings("unchecked")
		final List<DefaultColumn<Double>> table =
			(List<DefaultColumn<Double>>) module.getOutput("resultsTable");
		assertNotNull(table);
		assertEquals("Wrong number of columns", 3, table.size());
		for (int i = 0; i < 3; i++) {
<<<<<<< HEAD
			final DefaultColumn<String> column = table.get(i + 1);
			assertEquals("Column has wrong number of rows", expectedSize, column
				.size());
			assertEquals("Column has incorrect header", expectedHeaders[i], column
				.getHeader());
			for (int j = 0; j < expectedSize; j++) {
				assertEquals("Incorrect value at row " + j + ", column " + i,
					expectedValues[i][j], Double.parseDouble(column.get(j)), 1e-12);
			}
		}
	}

	@Test
	public void testResultsComposite2D() throws Exception {
		// SETUP
		final String unit = "mm";
		final int squareSide = 5;
		final int stackSide = squareSide + 2;
		final int expectedSize = 2;
		final double squareArea = squareSide * squareSide;
		final double spaceArea = stackSide * stackSide;
		final double ratio = squareArea / spaceArea;
		final double[] expectedAreas = { 0, squareArea };
		final double[] expectedTotalAreas = { spaceArea, spaceArea };
		final double[] expectedRatios = { 0, ratio };
		final double[][] expectedValues = { expectedAreas, expectedTotalAreas,
			expectedRatios };
		final String[] expectedHeaders = { "Bone area (" + unit + "\u00B2)",
			"Total area (" + unit + "\u00B2)", "Area ratio" };
		// Create an 2D image with two channels with a square drawn on channel 2
		final Img<BitType> img = ArrayImgs.bits(stackSide, stackSide, 2);
		Views.interval(img, new long[] { 1, 1, 1 }, new long[] { 5, 5, 1 }).forEach(
			BitType::setOne);
		// Wrap Img in an ImgPlus
		final double[] calibration = { 1.0, 1.0, 1.0 };
		final String[] units = { unit, unit, "" };
		final AxisType[] axes = { Axes.X, Axes.Y, Axes.CHANNEL };
		final ImgPlus<BitType> imgPlus = new ImgPlus<>(img, "Square", axes,
			calibration, units);

		// EXECUTE
		final CommandModule module = IMAGE_J.command().run(
			ElementFractionWrapper.class, true, "inputImage", imgPlus).get();

		// VERIFY
		@SuppressWarnings("unchecked")
		final List<DefaultColumn<String>> table =
			(List<DefaultColumn<String>>) module.getOutput("resultsTable");
		assertNotNull(table);
		assertEquals("Wrong number of columns", 4, table.size());
		for (int i = 0; i < 3; i++) {
			final DefaultColumn<String> column = table.get(i + 1);
			assertEquals("Column has wrong number of rows", expectedSize, column
				.size());
			assertEquals("Column has incorrect header", expectedHeaders[i], column
				.getHeader());
			for (int j = 0; j < expectedSize; j++) {
				assertEquals("Incorrect value at row " + j + ", column " + i,
					expectedValues[i][j], Double.parseDouble(column.get(j)), 1e-12);
=======
			final DefaultColumn<Double> column = table.get(i);
			assertEquals("Column has wrong number of rows", 1, column.size());
			assertEquals("Column has incorrect header", expectedHeaders[i], column
				.getHeader());
			for (int j = 0; j < 1; j++) {
				assertEquals("Column has an incorrect value", expectedValues[i][j],
					column.get(j).doubleValue(), 1e-12);
>>>>>>> 25e2e6ff
			}
		}
	}

	@Test
	public void testWeirdSpatialImageCancelsPlugin() throws Exception {
		// Mock UI
		final UserInterface mockUI = mock(UserInterface.class);
		final SwingDialogPrompt mockPrompt = mock(SwingDialogPrompt.class);
		when(mockUI.dialogPrompt(anyString(), anyString(), any(), any()))
			.thenReturn(mockPrompt);
		IMAGE_J.ui().setDefaultUI(mockUI);

		// Create an hyperstack with no calibration
		final DefaultLinearAxis xAxis = new DefaultLinearAxis(Axes.X);
		final DefaultLinearAxis cAxis = new DefaultLinearAxis(Axes.CHANNEL);
		final Img<DoubleType> img = ArrayImgs.doubles(5, 5);
		final ImgPlus<DoubleType> imgPlus = new ImgPlus<>(img, "Test image", xAxis,
			cAxis);

		// Run command
		final CommandModule module = IMAGE_J.command().run(
			ElementFractionWrapper.class, true, "inputImage", imgPlus).get();

		assertTrue("A non 2D and 3D image should have cancelled the plugin", module
			.isCanceled());
		assertEquals("Cancel reason is incorrect", CommonMessages.WEIRD_SPATIAL,
			module.getCancelReason());
		verify(mockUI, timeout(1000)).dialogPrompt(anyString(), anyString(), any(),
			any());
	}

	@AfterClass
	public static void oneTimeTearDown() {
		IMAGE_J.context().dispose();
	}
}<|MERGE_RESOLUTION|>--- conflicted
+++ resolved
@@ -129,15 +129,14 @@
 		assertNotNull(table);
 		assertEquals("Wrong number of columns", 3, table.size());
 		for (int i = 0; i < 3; i++) {
-<<<<<<< HEAD
-			final DefaultColumn<String> column = table.get(i + 1);
+			final DefaultColumn<Double> column = table.get(i);
 			assertEquals("Column has wrong number of rows", expectedSize, column
 				.size());
 			assertEquals("Column has incorrect header", expectedHeaders[i], column
 				.getHeader());
 			for (int j = 0; j < expectedSize; j++) {
 				assertEquals("Incorrect value at row " + j + ", column " + i,
-					expectedValues[i][j], Double.parseDouble(column.get(j)), 1e-12);
+					expectedValues[i][j], column.get(j), 1e-12);
 			}
 		}
 	}
@@ -176,28 +175,19 @@
 
 		// VERIFY
 		@SuppressWarnings("unchecked")
-		final List<DefaultColumn<String>> table =
-			(List<DefaultColumn<String>>) module.getOutput("resultsTable");
+		final List<DefaultColumn<Double>> table =
+			(List<DefaultColumn<Double>>) module.getOutput("resultsTable");
 		assertNotNull(table);
-		assertEquals("Wrong number of columns", 4, table.size());
+		assertEquals("Wrong number of columns", 3, table.size());
 		for (int i = 0; i < 3; i++) {
-			final DefaultColumn<String> column = table.get(i + 1);
+			final DefaultColumn<Double> column = table.get(i);
 			assertEquals("Column has wrong number of rows", expectedSize, column
 				.size());
 			assertEquals("Column has incorrect header", expectedHeaders[i], column
 				.getHeader());
 			for (int j = 0; j < expectedSize; j++) {
 				assertEquals("Incorrect value at row " + j + ", column " + i,
-					expectedValues[i][j], Double.parseDouble(column.get(j)), 1e-12);
-=======
-			final DefaultColumn<Double> column = table.get(i);
-			assertEquals("Column has wrong number of rows", 1, column.size());
-			assertEquals("Column has incorrect header", expectedHeaders[i], column
-				.getHeader());
-			for (int j = 0; j < 1; j++) {
-				assertEquals("Column has an incorrect value", expectedValues[i][j],
-					column.get(j).doubleValue(), 1e-12);
->>>>>>> 25e2e6ff
+					expectedValues[i][j], column.get(j), 1e-12);
 			}
 		}
 	}

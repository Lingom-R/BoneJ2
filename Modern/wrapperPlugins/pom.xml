--- conflicted
+++ resolved
@@ -147,11 +147,7 @@
         <dependency>
             <groupId>net.imagej</groupId>
             <artifactId>imagej-ops</artifactId>
-<<<<<<< HEAD
-            <!-- Remove explicit version when pom-scijava has this or newer stable version -->
-=======
             <!-- TODO Remove explicit version when pom-scijava has this or newer stable version -->
->>>>>>> 1604e9a0
             <version>0.42.0</version>
         </dependency>
         <dependency>

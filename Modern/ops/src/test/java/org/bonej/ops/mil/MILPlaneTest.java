--- conflicted
+++ resolved
@@ -136,7 +136,6 @@
 		final long seed2 = 0x70ffee;
 		// Drawing lines in an angle where they're likely to encounter different
 		// number of sheets based on where they start
-<<<<<<< HEAD
 		final Quaterniondc rotation = new Quaterniond(new AxisAngle4d(Math.PI / 3.0,
 			1, 1, 0));
 
@@ -146,16 +145,6 @@
 		final Vector3dc milVector2 = (Vector3dc) IMAGE_J.op().run(MILPlane.class,
 			SHEETS, rotation, 4L, 1.0, SEED);
 		final Vector3dc milVector3 = (Vector3dc) IMAGE_J.op().run(MILPlane.class,
-=======
-		final AxisAngle4d rotation = new AxisAngle4d(1, 1, 0, Math.PI / 3.0);
-
-		// EXECUTE
-		final Vector3d milVector = (Vector3d) IMAGE_J.op().run(MILPlane.class,
-			SHEETS, rotation, 4L, 1.0, SEED);
-		final Vector3d milVector2 = (Vector3d) IMAGE_J.op().run(MILPlane.class,
-			SHEETS, rotation, 4L, 1.0, SEED);
-		final Vector3d milVector3 = (Vector3d) IMAGE_J.op().run(MILPlane.class,
->>>>>>> 9f24909b
 			SHEETS, rotation, 4L, 1.0, seed2);
 
 		// VERIFY
